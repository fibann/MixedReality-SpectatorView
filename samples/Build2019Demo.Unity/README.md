# //BUILD 2019 Demo

This sample of using SpectatorView is very similar to the live code demo presented at //BUILD 2019 conference.

[![//BUILD 2019 Video](../../doc/images/Build2019DemoVideo.png)](https://www.youtube.com/watch?v=P8og3nC5FaQ&t=2255 "//BUILD 2019 Video")

## Running the Demo

In order to run the demo, you will need at least two MR/AR capable devices. You should ideally use a HoloLens or HoloLens 2 device to host and interact with the shared application experience. You can then use a mobile device to view the application experience. Once you have the devices ready, follow the instructions below.

> **ARKit Note:** If you wish to run the experience on an iOS device with ARKit, download the [ARKit repository](https://bitbucket.org/Unity-Technologies/unity-arkit-plugin/downloads/), unzip it, and copy the contents of the `Unity-Technologies-unity-arkit-plugin-94e47eae5954/Assets` folder to `/samples/Build2019Demo.Unity/Assets/`.

### Instructions

These instructions assume that a HoloLens 2 device will be used to host the shared experience and that an Android phone will be used to spectate the shared experience. For iOS, replace references to Android with iOS.

#### Prepare your devices

1. Connect your devices to the same WiFi network.
2. Obtain and write down your HoloLens's IP Address (This can be found in the settings menu).

#### Configure your project

1. Ensure you have created an [Azure Spatial Anchors](https://docs.microsoft.com/en-us/azure/spatial-anchors/quickstarts/get-started-unity-hololens#create-a-spatial-anchors-resource) account.
2. Open the Build2019Demo.Unity project in Unity.
    - If requested, import the TextMeshPro Essentials.
3. Open the [Finished_Scene](Assets/Demo/Scenes/Finished_Scene.unity) sample scene.
3. Open SpectatorView settings by going to the menu `SpectatorView > Edit Settings`. \
![SpectatorView Settings Menu](../../doc/images/SpectatorViewSettingsMenu.png)
4. Replace `ENTER_ACCOUNT_ID` and `ENTER_ACCOUNT_KEY` with appropriate values. \
![Spectator View ASA Settings](../../doc/images/SpectatorViewSettingsASA.png)

#### Build & Deploy

1. Build UWP Player containing `Demo/Scenes/Finished_Scene.unity` scene, and deploy this application to the HoloLens 2 device.
2. Export Android Player containing `MixedReality-SpectatorView/SpectatorView/Scenes/SpectatorView.Android.unity` scene to an Android Studio solution.
3. Open the Android Studio solution and change the main activity in the AndroidManifest.xml file to `Microsoft.MixedReality.SpectatorView.Unity.ScreenRecorderActivity`.
9. Update the AndroidManifest.xml in Android Studio to contain `android.permission.CAMERA`, `android.permission.INTERNET`, `android.permission.RECORD_AUDIO` and `android.permission.WRITE_EXTERNAL_STORAGE` uses-permissions.
4. Build the Android Studio solution and deploy this application to the spectating mobile device.
<<<<<<< HEAD
5. Launch the `SpectatorView.Build2019Demo` on the HoloLens 2 host, and wait for the experience to start.
6. Launch the `SpectatorView.Build2019Demo` on the Android device, and connect to the HoloLens device.
=======
5. Launch the `SpectatorView.Build2019Demo` on the HoloLens 2, and wait for the experience to start.
6. Launch the `SpectatorView.Build2019Demo` on the Android device and connect to the HoloLens device by specifying the HoloLens's IP Address.
>>>>>>> 4f57c278

> Note 1: Building iOS version requires an special step after exporting the Unity project to xCode, see the [official instructions](https://docs.microsoft.com/en-us/azure/spatial-anchors/quickstarts/get-started-unity-ios#open-the-xcode-project).

> Note 2: Additional setup instructions for spectating with mobile devices can be found [here](../../doc/SpectatorView.Setup.md).

## Sample Project Contents

The demo consists of a simple experience with a buttons panel and a slider, configured for spectation by another device using SpectatorView functionality. The Unity project structure contains:

- **ARKit:** This folder is not checked-in by default, but it's needed to run the experience on ARKit iOS device; see the **ARKit Note** above.
- **AzureSpatialAnchors:** This folder contains the Azure Spatial Anchors (ASA) plugin referenced from the submodule added at `/external/Azure-Spatial-Anchors-Samples/`; the source is hosted on [GitHub](https://github.com/Azure/azure-spatial-anchors-samples).
- **Demo:** Demo assets and prefabs for the simple experience.
- **GoogleARCore:** This folder contains the ARCore SDK referenced from the submodule added at `/external/ARCore-Unity-SDK/`; the source is hosted on [GitHub](https://github.com/google-ar/arcore-unity-sdk).
- **MixedReality-SpectatorView:** Spectator View assets symlinked from `/src/SpectatorView.Unity/Assets`
- **MixedRealityToolkit-Unity:** MixedRealityToolkit-Unity assets symlinked from the common submodule located at `/external/MixedRealityToolkit-Unity/Assets`
- **Plugins:** This folder contains parts of the ASA plugin that need to be in this location.<|MERGE_RESOLUTION|>--- conflicted
+++ resolved
@@ -36,14 +36,9 @@
 2. Export Android Player containing `MixedReality-SpectatorView/SpectatorView/Scenes/SpectatorView.Android.unity` scene to an Android Studio solution.
 3. Open the Android Studio solution and change the main activity in the AndroidManifest.xml file to `Microsoft.MixedReality.SpectatorView.Unity.ScreenRecorderActivity`.
 9. Update the AndroidManifest.xml in Android Studio to contain `android.permission.CAMERA`, `android.permission.INTERNET`, `android.permission.RECORD_AUDIO` and `android.permission.WRITE_EXTERNAL_STORAGE` uses-permissions.
-4. Build the Android Studio solution and deploy this application to the spectating mobile device.
-<<<<<<< HEAD
-5. Launch the `SpectatorView.Build2019Demo` on the HoloLens 2 host, and wait for the experience to start.
-6. Launch the `SpectatorView.Build2019Demo` on the Android device, and connect to the HoloLens device.
-=======
+4. Build the Android Studio solution and deploy this application to the spectating Android device.
 5. Launch the `SpectatorView.Build2019Demo` on the HoloLens 2, and wait for the experience to start.
 6. Launch the `SpectatorView.Build2019Demo` on the Android device and connect to the HoloLens device by specifying the HoloLens's IP Address.
->>>>>>> 4f57c278
 
 > Note 1: Building iOS version requires an special step after exporting the Unity project to xCode, see the [official instructions](https://docs.microsoft.com/en-us/azure/spatial-anchors/quickstarts/get-started-unity-ios#open-the-xcode-project).
 
